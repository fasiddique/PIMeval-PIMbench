--- conflicted
+++ resolved
@@ -148,8 +148,6 @@
     }
   }
 
-<<<<<<< HEAD
-=======
   //! @brief helper function to get the operand based on data type
   inline int64_t getOperand(uint64_t operandBits, PimDataType dataType) {
     switch (dataType) {
@@ -162,8 +160,7 @@
         return 0;
     }
   }
-  
->>>>>>> 1f4b4e90
+
   PimCmdEnum m_cmdType;
   pimDevice* m_device = nullptr;
 
