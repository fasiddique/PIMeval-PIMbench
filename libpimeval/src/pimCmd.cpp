// File: pimCmd.cpp
// PIMeval Simulator - PIM Commands
// Copyright (c) 2024 University of Virginia
// This file is licensed under the MIT License.
// See the LICENSE file in the root of this repository for more details.

#include "pimCmd.h"          // for pimCmd
#include "pimSim.h"          // for pimSim
#include "pimDevice.h"       // for pimDevice
#include "pimCore.h"         // for pimCore
#include "pimResMgr.h"       // for pimResMgr
#include "libpimeval.h"      // for PimObjId
#include <cstdio>            // for printf
#include <unordered_map>     // for unordered_map
#include <unordered_set>     // for unordered_set


//! @brief  Get PIM command name from command type enum
std::string
pimCmd::getName(PimCmdEnum cmdType, const std::string& suffix)
{
  static const std::unordered_map<PimCmdEnum, std::string> cmdNames = {
    { PimCmdEnum::NOOP, "noop" },
    { PimCmdEnum::COPY_H2D, "copy_h2d" },
    { PimCmdEnum::COPY_D2H, "copy_d2h" },
    { PimCmdEnum::COPY_D2D, "copy_d2d" },
    { PimCmdEnum::ABS, "abs" },
    { PimCmdEnum::POPCOUNT, "popcount" },
    { PimCmdEnum::SHIFT_BITS_R, "shift_bits_r" },
    { PimCmdEnum::SHIFT_BITS_L, "shift_bits_l" },
    { PimCmdEnum::BROADCAST, "broadcast" },
    { PimCmdEnum::ADD, "add" },
    { PimCmdEnum::SUB, "sub" },
    { PimCmdEnum::MUL, "mul" },
    { PimCmdEnum::SCALED_ADD, "scaled_add" },
    { PimCmdEnum::DIV, "div" },
    { PimCmdEnum::AND, "and" },
    { PimCmdEnum::OR, "or" },
    { PimCmdEnum::XOR, "xor" },
    { PimCmdEnum::XNOR, "xnor" },
    { PimCmdEnum::GT, "gt" },
    { PimCmdEnum::LT, "lt" },
    { PimCmdEnum::EQ, "eq" },
    { PimCmdEnum::MIN, "min" },
    { PimCmdEnum::MAX, "max" },
    { PimCmdEnum::ADD_SCALAR, "add_scalar" },
    { PimCmdEnum::SUB_SCALAR, "sub_scalar" },
    { PimCmdEnum::MUL_SCALAR, "mul_scalar" },
    { PimCmdEnum::DIV_SCALAR, "div_scalar" },
    { PimCmdEnum::AND_SCALAR, "and_scalar" },
    { PimCmdEnum::OR_SCALAR, "or_scalar" },
    { PimCmdEnum::XOR_SCALAR, "xor_scalar" },
    { PimCmdEnum::XNOR_SCALAR, "xnor_scalar" },
    { PimCmdEnum::GT_SCALAR, "gt_scalar" },
    { PimCmdEnum::LT_SCALAR, "lt_scalar" },
    { PimCmdEnum::EQ_SCALAR, "eq_scalar" },
    { PimCmdEnum::MIN_SCALAR, "min_scalar" },
    { PimCmdEnum::MAX_SCALAR, "max_scalar" },
    { PimCmdEnum::REDSUM, "redsum" },
    { PimCmdEnum::REDSUM_RANGE, "redsum_range" },
    { PimCmdEnum::ROTATE_ELEM_R, "rotate_elem_r" },
    { PimCmdEnum::ROTATE_ELEM_L, "rotate_elem_l" },
    { PimCmdEnum::SHIFT_ELEM_R, "shift_elem_r" },
    { PimCmdEnum::SHIFT_ELEM_L, "shift_elem_l" },
    { PimCmdEnum::ROW_R, "row_r" },
    { PimCmdEnum::ROW_W, "row_w" },
    { PimCmdEnum::RREG_MOV, "rreg.mov" },
    { PimCmdEnum::RREG_SET, "rreg.set" },
    { PimCmdEnum::RREG_NOT, "rreg.not" },
    { PimCmdEnum::RREG_AND, "rreg.and" },
    { PimCmdEnum::RREG_OR, "rreg.or" },
    { PimCmdEnum::RREG_NAND, "rreg.nand" },
    { PimCmdEnum::RREG_NOR, "rreg.nor" },
    { PimCmdEnum::RREG_XOR, "rreg.xor" },
    { PimCmdEnum::RREG_XNOR, "rreg.xnor" },
    { PimCmdEnum::RREG_MAJ, "rreg.maj" },
    { PimCmdEnum::RREG_SEL, "rreg.sel" },
    { PimCmdEnum::RREG_ROTATE_R, "rreg.rotate_r" },
    { PimCmdEnum::RREG_ROTATE_L, "rreg.rotate_l" },
    { PimCmdEnum::ROW_AP, "row_ap" },
    { PimCmdEnum::ROW_AAP, "row_aap" },
  };
  auto it = cmdNames.find(cmdType);
  return it != cmdNames.end() ? it->second + suffix : "unknown";
}

//! @brief  Check if an obj ID is valid
bool
pimCmd::isValidObjId(pimResMgr* resMgr, PimObjId objId) const
{
  if (!resMgr->isValidObjId(objId)) {
    std::printf("PIM-Error: Invalid object id %d\n", objId);
    return false;
  }
  return true;
}

//! @brief  Check if two objects are associated
bool
pimCmd::isAssociated(const pimObjInfo& obj1, const pimObjInfo& obj2) const
{
  if (obj1.getAssocObjId() != obj2.getAssocObjId()) {
    std::printf("PIM-Error: Object id %d and %d are not associated\n", obj1.getObjId(), obj2.getObjId());
    return false;
  }
  return true;
}

//! @brief  Check if two objects have compatible type.
bool
pimCmd::isCompatibleType(const pimObjInfo& obj1, const pimObjInfo& obj2) const
{
  // TODO: Type conversion eg. 32-bit and 64-bit should be compatible
  if (obj1.getDataType() != obj2.getDataType()) {
    std::printf("PIM-Error: Type mismatch between object %d and %d\n", obj1.getObjId(), obj2.getObjId());
    return false;
  }
  return true;
}

//! @brief  Check if src type can be converted to dest type.
bool
pimCmd::isConvertibleType(const pimObjInfo& src, const pimObjInfo& dest) const
{
  // TODO: Type conversion
  if (src.getDataType() != dest.getDataType()) {
    std::printf("PIM-Error: Cannot convert from %s to %s\n", src.getDataTypeName().c_str(), dest.getDataTypeName().c_str());
    return false;
  }
  return true;
}

//! @brief  Process all regions in MT used by derived classes
bool
pimCmd::computeAllRegions(unsigned numRegions)
{
  if (pimSim::get()->getNumThreads() > 1) { // MT
    std::vector<pimUtils::threadWorker*> workers;
    for (unsigned i = 0; i < numRegions; ++i) {
      workers.push_back(new regionWorker(this, i));
    }
    pimSim::get()->getThreadPool()->doWork(workers);
    for (unsigned i = 0; i < numRegions; ++i) {
      delete workers[i];
    }
  } else { // single thread
    for (unsigned i = 0; i < numRegions; ++i) {
      computeRegion(i);
    }
  }
  return true;
}


//! @brief  PIM Data Copy
bool
pimCmdCopy::execute()
{
  if (!sanityCheck()) {
    return false;
  }

  // for non-functional simulation, sync src data from simulated memory
  if (pimSim::get()->getDeviceType() != PIM_FUNCTIONAL) {
    if (m_cmdType == PimCmdEnum::COPY_D2H || m_cmdType == PimCmdEnum::COPY_D2D) {
      pimObjInfo &objSrc = m_device->getResMgr()->getObjInfo(m_src);
      objSrc.syncFromSimulatedMem();
    }
  }

  if (m_cmdType == PimCmdEnum::COPY_H2D) {
    pimObjInfo &objDest = m_device->getResMgr()->getObjInfo(m_dest);
    objDest.copyFromHost(m_ptr, m_idxBegin, m_idxEnd);
  } else if (m_cmdType == PimCmdEnum::COPY_D2H) {
    const pimObjInfo &objSrc = m_device->getResMgr()->getObjInfo(m_src);
    objSrc.copyToHost(m_ptr, m_idxBegin, m_idxEnd);
  } else if (m_cmdType == PimCmdEnum::COPY_D2D) {
    const pimObjInfo &objSrc = m_device->getResMgr()->getObjInfo(m_src);
    pimObjInfo &objDest = m_device->getResMgr()->getObjInfo(m_dest);
    objSrc.copyToObj(objDest, m_idxBegin, m_idxEnd);
  } else {
    assert(0);
  }

  // for non-functional simulation, sync dest data to simulated memory
  if (pimSim::get()->getDeviceType() != PIM_FUNCTIONAL) {
    if (m_cmdType == PimCmdEnum::COPY_H2D || m_cmdType == PimCmdEnum::COPY_D2D) {
      const pimObjInfo &objDest = m_device->getResMgr()->getObjInfo(m_dest);
      objDest.syncToSimulatedMem();
    }
  }

  updateStats();
  return true;
}

//! @brief  PIM Data Copy - sanity check
bool
pimCmdCopy::sanityCheck() const
{
  pimResMgr* resMgr = m_device->getResMgr();
  uint64_t numElements = 0;
  switch (m_cmdType) {
  case PimCmdEnum::COPY_H2D:
  {
    if (!m_ptr) {
      std::printf("PIM-Error: Invalid null pointer as copy source\n");
      return false;
    }
    if (!resMgr->isValidObjId(m_dest)) {
      std::printf("PIM-Error: Invalid PIM object ID %d as copy destination\n", m_dest);
      return false;
    }
    const pimObjInfo &objDest = m_device->getResMgr()->getObjInfo(m_dest);
    numElements = objDest.getNumElements();
    break;
  }
  case PimCmdEnum::COPY_D2H:
  {
    if (!resMgr->isValidObjId(m_src)) {
      std::printf("PIM-Error: Invalid PIM object ID %d as copy source\n", m_src);
      return false;
    }
    if (!m_ptr) {
      std::printf("PIM-Error: Invalid null pointer as copy destination\n");
      return false;
    }
    const pimObjInfo &objSrc = m_device->getResMgr()->getObjInfo(m_src);
    numElements = objSrc.getNumElements();
    break;
  }
  case PimCmdEnum::COPY_D2D:
  {
    if (!resMgr->isValidObjId(m_src)) {
      std::printf("PIM-Error: Invalid PIM object ID %d as copy source\n", m_src);
      return false;
    }
    if (!resMgr->isValidObjId(m_dest)) {
      std::printf("PIM-Error: Invalid PIM object ID %d as copy destination\n", m_dest);
      return false;
    }
    const pimObjInfo &objSrc = resMgr->getObjInfo(m_src);
    const pimObjInfo &objDest = resMgr->getObjInfo(m_dest);
    if (!isAssociated(objSrc, objDest)) {
      std::printf("PIM-Error: PIM object IDs %d and %d are not associated for device-to-device copying\n", m_src, m_dest);
      return false;
    }
    numElements = objSrc.getNumElements();
    break;
  }
  default:
    assert(0);
  }
  if (!m_copyFullRange) {
    if (m_idxBegin > numElements) {
      std::printf("PIM-Error: The beggining of the copy range for PIM object ID %d is greater than the number of elements\n", m_dest);
      return false;
    }
    if (m_idxEnd > numElements) {
      std::printf("PIM-Error: The end of the copy range for PIM object ID %d is greater than the number of elements\n", m_dest);
      return false;
    }
    if (m_idxEnd < m_idxBegin) {
      std::printf("PIM-Error: The end of the copy range for PIM object ID %d is less than its beggining\n", m_dest);
      return false;
    }
  }

  return true;
}

//! @brief  PIM Data Copy - update stats
bool
pimCmdCopy::updateStats() const
{
   if (m_cmdType == PimCmdEnum::COPY_H2D) {
    const pimObjInfo &objDest = m_device->getResMgr()->getObjInfo(m_dest);
    uint64_t numElements = objDest.getNumElements();
    if (!m_copyFullRange) {
      numElements = m_idxEnd - m_idxBegin;
    }
    unsigned bitsPerElement = objDest.getBitsPerElement();
    pimeval::perfEnergy mPerfEnergy = pimSim::get()->getPerfEnergyModel()->getPerfEnergyForBytesTransfer(m_cmdType, numElements * bitsPerElement / 8);
    pimSim::get()->getStatsMgr()->recordCopyMainToDevice(numElements * bitsPerElement, mPerfEnergy);

    #if defined(DEBUG)
    std::printf("PIM-Info: Copied %llu elements of %u bits from host to PIM obj %d\n",
                numElements, bitsPerElement, m_dest);
    #endif

  } else if (m_cmdType == PimCmdEnum::COPY_D2H) {
    const pimObjInfo &objSrc = m_device->getResMgr()->getObjInfo(m_src);
    uint64_t numElements = objSrc.getNumElements();
    if (!m_copyFullRange) {
      numElements = m_idxEnd - m_idxBegin;
    }
    unsigned bitsPerElement = objSrc.getBitsPerElement();
    pimeval::perfEnergy mPerfEnergy = pimSim::get()->getPerfEnergyModel()->getPerfEnergyForBytesTransfer(m_cmdType, numElements * bitsPerElement / 8);
    pimSim::get()->getStatsMgr()->recordCopyDeviceToMain(numElements * bitsPerElement, mPerfEnergy);

    #if defined(DEBUG)
    std::printf("PIM-Info: Copied %llu elements of %u bits from PIM obj %d to host\n",
                numElements, bitsPerElement, m_src);
    #endif

  } else if (m_cmdType == PimCmdEnum::COPY_D2D) {
    const pimObjInfo &objSrc = m_device->getResMgr()->getObjInfo(m_src);
    uint64_t numElements = objSrc.getNumElements();
    if (!m_copyFullRange) {
      numElements = m_idxEnd - m_idxBegin;
    }
    unsigned bitsPerElement = objSrc.getBitsPerElement();
    pimeval::perfEnergy mPerfEnergy = pimSim::get()->getPerfEnergyModel()->getPerfEnergyForBytesTransfer(m_cmdType, numElements * bitsPerElement / 8);
    pimSim::get()->getStatsMgr()->recordCopyDeviceToDevice(numElements * bitsPerElement, mPerfEnergy);

    #if defined(DEBUG)
    std::printf("PIM-Info: Copied %llu elements of %u bits from PIM obj %d to PIM obj %d\n",
                numElements, bitsPerElement, m_src, m_dest);
    #endif

  } else {
    assert(0);
  }
  return true;
}


//! @brief  PIM CMD: Functional 1-operand
bool
pimCmdFunc1::execute()
{
  #if defined(DEBUG)
  std::printf("PIM-Info: %s (obj id %d -> %d)\n", getName().c_str(), m_src, m_dest);
  #endif

  if (!sanityCheck()) {
    return false;
  }

  if (pimSim::get()->getDeviceType() != PIM_FUNCTIONAL) {
    pimObjInfo &objSrc = m_device->getResMgr()->getObjInfo(m_src);
    objSrc.syncFromSimulatedMem();
  }

  const pimObjInfo& objSrc = m_device->getResMgr()->getObjInfo(m_src);
  unsigned numRegions = objSrc.getRegions().size();
  computeAllRegions(numRegions);

  if (pimSim::get()->getDeviceType() != PIM_FUNCTIONAL) {
    const pimObjInfo &objDest = m_device->getResMgr()->getObjInfo(m_dest);
    objDest.syncToSimulatedMem();
  }

  updateStats();
  return true;
}

//! @brief  PIM CMD: Functional 1-operand - sanity check
bool
pimCmdFunc1::sanityCheck() const
{
  pimResMgr* resMgr = m_device->getResMgr();
  if (!isValidObjId(resMgr, m_src) || !isValidObjId(resMgr, m_dest)) {
    return false;
  }
  const pimObjInfo& objSrc = resMgr->getObjInfo(m_src);
  const pimObjInfo& objDest = resMgr->getObjInfo(m_dest);
  if (!isAssociated(objSrc, objDest) || !isConvertibleType(objSrc, objDest)) {
    return false;
  }
  return true;
}

//! @brief  PIM CMD: Functional 1-operand - compute region
bool
pimCmdFunc1::computeRegion(unsigned index)
{
  const pimObjInfo& objSrc = m_device->getResMgr()->getObjInfo(m_src);
  pimObjInfo& objDest = m_device->getResMgr()->getObjInfo(m_dest);

  PimDataType dataType = objSrc.getDataType();
  unsigned bitsPerElementSrc = objSrc.getBitsPerElement();
  const pimRegion& srcRegion = objSrc.getRegions()[index];

  // perform the computation
  uint64_t elemIdxBegin = srcRegion.getElemIdxBegin();
  unsigned numElementsInRegion = srcRegion.getNumElemInRegion();
  for (unsigned j = 0; j < numElementsInRegion; ++j) {
<<<<<<< HEAD
    uint64_t elemIdx = elemIdxBegin + j;
    if (dataType == PIM_INT8 || dataType == PIM_INT16 || dataType == PIM_INT32 || dataType == PIM_INT64 || dataType == PIM_UINT8 || dataType == PIM_UINT16 || dataType == PIM_UINT32 || dataType == PIM_UINT64) {
=======
    if (dataType == PIM_INT8 || dataType == PIM_INT16 || dataType == PIM_INT32 || dataType == PIM_INT64 || dataType == PIM_UINT8 || dataType == PIM_UINT16 || dataType == PIM_UINT32 || dataType == PIM_UINT64 || dataType == PIM_FP32) {
      auto locSrc = srcRegion.locateIthElemInRegion(j);
      auto locDest = destRegion.locateIthElemInRegion(j);
      uint64_t operandBits = getBits(core, isVLayout, locSrc.first, locSrc.second, bitsPerElementSrc);
>>>>>>> c4996ef9
      bool isSigned = (dataType == PIM_INT8 || dataType == PIM_INT16 || dataType == PIM_INT32 || dataType == PIM_INT64);
      if (isSigned) {
        int64_t signedOperand = objSrc.getElementBits(elemIdx);
        int64_t result = 0;
        if(!computeResult(signedOperand, m_cmdType, (int64_t)m_scalarValue, result, bitsPerElementSrc)) return false;
<<<<<<< HEAD
        objDest.setElement(elemIdx, result);
      } else {
        uint64_t unsignedOperand = objSrc.getElementBits(elemIdx);
        uint64_t result = 0;
        if(!computeResult(unsignedOperand, m_cmdType, m_scalarValue, result, bitsPerElementSrc)) return false;
        objDest.setElement(elemIdx, result);
      }
    } else {
=======
        setBits(core, isVLayout, locDest.first, locDest.second, pimUtils::castTypeToBits(result), bitsPerElementDest);
      } else if (dataType != PIM_FP32) { // signed int.
        uint64_t unsignedOperand = operandBits;
        uint64_t result = 0;
        if(!computeResult(unsignedOperand, m_cmdType, m_scalarValue, result, bitsPerElementSrc)) return false;
        setBits(core, isVLayout, locDest.first, locDest.second, result, bitsPerElementDest);
      } else if (dataType == PIM_FP32){
        float floatOperand = pimUtils::castBitsToType<float>(operandBits);
        float result = 0.0;
        if(!computeResultFP(floatOperand, m_cmdType, pimUtils::castBitsToType<float>(m_scalarValue), result, bitsPerElementSrc)) return false;
        setBits(core, isVLayout, locDest.first, locDest.second, pimUtils::castTypeToBits(result), bitsPerElementDest);
      } else {
>>>>>>> c4996ef9
      assert(0); // todo: data type
      }
    }
  }
  return true;
}

//! @brief  PIM CMD: Functional 1-operand - update stats
bool
pimCmdFunc1::updateStats() const
{
  const pimObjInfo& objSrc = m_device->getResMgr()->getObjInfo(m_src);
  PimDataType dataType = objSrc.getDataType();
  bool isVLayout = objSrc.isVLayout();

  
  pimeval::perfEnergy mPerfEnergy = pimSim::get()->getPerfEnergyModel()->getPerfEnergyForFunc1(m_cmdType, objSrc);
  pimSim::get()->getStatsMgr()->recordCmd(getName(dataType, isVLayout), mPerfEnergy);
  return true;
}

//! @brief  PIM CMD: Functional 2-operand
bool
pimCmdFunc2::execute()
{
  #if defined(DEBUG)
  std::printf("PIM-Info: %s (obj id %d - %d -> %d)\n", getName().c_str(), m_src1, m_src2, m_dest);
  #endif

  if (!sanityCheck()) {
    return false;
  }

  if (pimSim::get()->getDeviceType() != PIM_FUNCTIONAL) {
    pimObjInfo &objSrc1 = m_device->getResMgr()->getObjInfo(m_src1);
    pimObjInfo &objSrc2 = m_device->getResMgr()->getObjInfo(m_src2);
    objSrc1.syncFromSimulatedMem();
    objSrc2.syncFromSimulatedMem();
  }

  const pimObjInfo& objSrc1 = m_device->getResMgr()->getObjInfo(m_src1);
  unsigned numRegions = objSrc1.getRegions().size();
  computeAllRegions(numRegions);

  if (pimSim::get()->getDeviceType() != PIM_FUNCTIONAL) {
    const pimObjInfo &objDest = m_device->getResMgr()->getObjInfo(m_dest);
    objDest.syncToSimulatedMem();
  }

  updateStats();
  return true;
}

//! @brief  PIM CMD: Functional 2-operand - sanity check
bool
pimCmdFunc2::sanityCheck() const
{
  pimResMgr* resMgr = m_device->getResMgr();
  if (!isValidObjId(resMgr, m_src1) || !isValidObjId(resMgr, m_src2) || !isValidObjId(resMgr, m_dest)) {
    return false;
  }
  const pimObjInfo& objSrc1 = resMgr->getObjInfo(m_src1);
  const pimObjInfo& objSrc2 = resMgr->getObjInfo(m_src2);
  const pimObjInfo& objDest = resMgr->getObjInfo(m_dest);
  if (!isAssociated(objSrc1, objSrc2) || !isAssociated(objSrc1, objDest) || !isCompatibleType(objSrc1, objSrc2) || !isConvertibleType(objSrc1, objDest)) {
    return false;
  }
  return true;
}

//! @brief  PIM CMD: Functional 2-operand - compute region
bool
pimCmdFunc2::computeRegion(unsigned index)
{
  const pimObjInfo& objSrc1 = m_device->getResMgr()->getObjInfo(m_src1);
  const pimObjInfo& objSrc2 = m_device->getResMgr()->getObjInfo(m_src2);
  pimObjInfo& objDest = m_device->getResMgr()->getObjInfo(m_dest);

  PimDataType dataType = objSrc1.getDataType();

  const pimRegion& src1Region = objSrc1.getRegions()[index];

  // perform the computation
  uint64_t elemIdxBegin = src1Region.getElemIdxBegin();
  unsigned numElementsInRegion = src1Region.getNumElemInRegion();
  for (unsigned j = 0; j < numElementsInRegion; ++j) {
    uint64_t elemIdx = elemIdxBegin + j;

    if (dataType == PIM_INT8 || dataType == PIM_INT16 || dataType == PIM_INT32 || dataType == PIM_INT64 || dataType == PIM_UINT8 || dataType == PIM_UINT16 || dataType == PIM_UINT32 || dataType == PIM_UINT64) {
      uint64_t operandBits1 = objSrc1.getElementBits(elemIdx);
      uint64_t operandBits2 = objSrc2.getElementBits(elemIdx);
      // The following if-else block is the perfect example of where a Template would have been much more cleaner and efficient and less error prone
      if (dataType == PIM_INT8 || dataType == PIM_INT16 || dataType == PIM_INT32 || dataType == PIM_INT64) {
        int64_t operand1 = pimUtils::signExt(operandBits1, dataType);
        int64_t operand2 = pimUtils::signExt(operandBits2, dataType);
        int64_t result = 0;
        switch (m_cmdType) {
        case PimCmdEnum::ADD: result = operand1 + operand2; break;
        case PimCmdEnum::SUB: result = operand1 - operand2; break;
        case PimCmdEnum::MUL: result = operand1 * operand2; break;
        case PimCmdEnum::DIV:
          if (operand2 == 0) {
            std::printf("PIM-Error: Division by zero\n");
            return false;
          }
          result = operand1 / operand2;
          break;
        case PimCmdEnum::AND: result = operand1 & operand2; break;
        case PimCmdEnum::OR: result = operand1 | operand2; break;
        case PimCmdEnum::XOR: result = operand1 ^ operand2; break;
        case PimCmdEnum::XNOR: result = ~(operand1 ^ operand2); break;
        case PimCmdEnum::GT: result = operand1 > operand2 ? 1 : 0; break;
        case PimCmdEnum::LT: result = operand1 < operand2 ? 1 : 0; break;
        case PimCmdEnum::EQ: result = operand1 == operand2 ? 1 : 0; break;
        case PimCmdEnum::MIN: result = (operand1 < operand2) ? operand1 : operand2; break;
        case PimCmdEnum::MAX: result = (operand1 > operand2) ? operand1 : operand2; break;
        case PimCmdEnum::SCALED_ADD: result = (operand1 * m_scalarValue) + operand2; break;
        default:
          std::printf("PIM-Error: Unexpected cmd type %d\n", m_cmdType);
          assert(0);
        }
        objDest.setElement(elemIdx, result);
      } else {
        uint64_t operand1 = operandBits1;
        uint64_t operand2 = operandBits2;
        uint64_t result = 0;
        switch (m_cmdType) {
        case PimCmdEnum::ADD: result = operand1 + operand2; break;
        case PimCmdEnum::SUB: result = operand1 - operand2; break;
        case PimCmdEnum::MUL: result = operand1 * operand2; break;
        case PimCmdEnum::DIV:
          if (operand2 == 0) {
            std::printf("PIM-Error: Division by zero\n");
            return false;
          }
          result = operand1 / operand2;
          break;
        case PimCmdEnum::AND: result = operand1 & operand2; break;
        case PimCmdEnum::OR: result = operand1 | operand2; break;
        case PimCmdEnum::XOR: result = operand1 ^ operand2; break;
        case PimCmdEnum::XNOR: result = ~(operand1 ^ operand2); break;
        case PimCmdEnum::GT: result = operand1 > operand2 ? 1 : 0; break;
        case PimCmdEnum::LT: result = operand1 < operand2 ? 1 : 0; break;
        case PimCmdEnum::EQ: result = operand1 == operand2 ? 1 : 0; break;
        case PimCmdEnum::MIN: result = (operand1 < operand2) ? operand1 : operand2; break;
        case PimCmdEnum::MAX: result = (operand1 > operand2) ? operand1 : operand2; break;
        case PimCmdEnum::SCALED_ADD: result = (operand1 * m_scalarValue) + operand2; break;
        default:
          std::printf("PIM-Error: Unexpected cmd type %d\n", m_cmdType);
          assert(0);
        }
        objDest.setElement(elemIdx, result);
      }
    } else if (dataType == PIM_FP32) {
      uint64_t operandBits1 = objSrc1.getElementBits(elemIdx);
      uint64_t operandBits2 = objSrc2.getElementBits(elemIdx);
      float operand1 = pimUtils::castBitsToType<float>(operandBits1);
      float operand2 = pimUtils::castBitsToType<float>(operandBits2);
      float result = 0;
      switch (m_cmdType) {
      case PimCmdEnum::ADD: result = operand1 + operand2; break;
      case PimCmdEnum::SUB: result = operand1 - operand2; break;
      case PimCmdEnum::MUL: result = operand1 * operand2; break;
      case PimCmdEnum::DIV:
        if (operand2 == 0) {
          std::printf("PIM-Error: Division by zero\n");
          return false;
        }
        result = operand1 / operand2;
        break;
      default:
        std::printf("PIM-Error: Unsupported FP32 cmd type %d\n", static_cast<int>(m_cmdType));
        assert(0);
      }
      objDest.setElement(elemIdx, result);
    } else {
      assert(0); // todo: data type
    }
  }
  return true;
}

//! @brief  PIM CMD: Functional 2-operand - update stats
bool
pimCmdFunc2::updateStats() const
{
  const pimObjInfo& objSrc1 = m_device->getResMgr()->getObjInfo(m_src1);
  PimDataType dataType = objSrc1.getDataType();
  bool isVLayout = objSrc1.isVLayout();

  pimeval::perfEnergy mPerfEnergy = pimSim::get()->getPerfEnergyModel()->getPerfEnergyForFunc2(m_cmdType, objSrc1);
  pimSim::get()->getStatsMgr()->recordCmd(getName(dataType, isVLayout), mPerfEnergy);
  return true;
}


//! @brief  PIM CMD: redsum non-ranged/ranged
template <typename T> bool
pimCmdRedSum<T>::execute()
{
  #if defined(DEBUG)
  std::printf("PIM-Info: %s (obj id %d)\n", getName().c_str(), m_src);
  #endif

  if (!sanityCheck()) {
    return false;
  }

  if (pimSim::get()->getDeviceType() != PIM_FUNCTIONAL) {
    pimObjInfo &objSrc = m_device->getResMgr()->getObjInfo(m_src);
    objSrc.syncFromSimulatedMem();
  }

  const pimObjInfo& objSrc = m_device->getResMgr()->getObjInfo(m_src);
  unsigned numRegions = objSrc.getRegions().size();

  // prepare per-region storage
  m_regionSum.resize(numRegions, 0);

  computeAllRegions(numRegions);

  // reduction
  for (unsigned i = 0; i < numRegions; ++i) {
    *m_result += m_regionSum[i];
  }

  updateStats();
  return true;
}

//! @brief  PIM CMD: redsum non-ranged/ranged - sanity check
template <typename T> bool
pimCmdRedSum<T>::sanityCheck() const
{
  pimResMgr* resMgr = m_device->getResMgr();
  if (!isValidObjId(resMgr, m_src) || !m_result) {
    return false;
  }
  return true;
}

//! @brief  PIM CMD: redsum non-ranged/ranged - compute region
template <typename T> bool
pimCmdRedSum<T>::computeRegion(unsigned index)
{
  const pimObjInfo& objSrc = m_device->getResMgr()->getObjInfo(m_src);
  const pimRegion& srcRegion = objSrc.getRegions()[index];

  unsigned numElementsInRegion = srcRegion.getNumElemInRegion();
  uint64_t currIdx = srcRegion.getElemIdxBegin();
  for (unsigned j = 0; j < numElementsInRegion && currIdx < m_idxEnd; ++j) {
    if (currIdx >= m_idxBegin) {
      uint64_t operandBits = objSrc.getElementBits(currIdx);
      T operand = pimUtils::signExt(operandBits, objSrc.getDataType());
      m_regionSum[index] += operand;
    }
    currIdx += 1;
  }
  return true;
}

//! @brief  PIM CMD: redsum non-ranged/ranged - update stats
template <typename T> bool
pimCmdRedSum<T>::updateStats() const
{
  const pimObjInfo& objSrc = m_device->getResMgr()->getObjInfo(m_src);
  PimDataType dataType = objSrc.getDataType();
  bool isVLayout = objSrc.isVLayout();

  unsigned numPass = 0;
  if (m_cmdType == PimCmdEnum::REDSUM_RANGE) {
    // determine numPass for ranged redSum
    std::unordered_map<PimCoreId, unsigned> activeRegionPerCore;
    uint64_t index = 0;
    for (const auto& region : objSrc.getRegions()) {
      PimCoreId coreId = region.getCoreId();
      unsigned numElementsInRegion = region.getNumElemInRegion();
      bool isActive = index < m_idxEnd && index + numElementsInRegion - 1 >= m_idxBegin;
      if (isActive) {
        activeRegionPerCore[coreId]++;
      }
      index += numElementsInRegion;
    }
    for (const auto& [coreId, count] : activeRegionPerCore) {
      if (numPass < count) {
        numPass = count;
      }
    }
  } else {
    numPass = objSrc.getMaxNumRegionsPerCore();
  }

  pimeval::perfEnergy mPerfEnergy = pimSim::get()->getPerfEnergyModel()->getPerfEnergyForRedSum(m_cmdType, objSrc, numPass);
  pimSim::get()->getStatsMgr()->recordCmd(getName(dataType, isVLayout), mPerfEnergy);
  return true;
}

//! @brief  PIM CMD: broadcast a value to all elements
bool
pimCmdBroadcast::execute()
{
  #if defined(DEBUG)
  std::printf("PIM-Info: %s (obj id %d value %llu)\n", getName().c_str(), m_dest, m_signExtBits);
  #endif

  if (!sanityCheck()) {
    return false;
  }

  const pimObjInfo& objDest = m_device->getResMgr()->getObjInfo(m_dest);
  unsigned numRegions = objDest.getRegions().size();
  computeAllRegions(numRegions);

  if (pimSim::get()->getDeviceType() != PIM_FUNCTIONAL) {
    const pimObjInfo &objDest = m_device->getResMgr()->getObjInfo(m_dest);
    objDest.syncToSimulatedMem();
  }

  updateStats();
  return true;
}

//! @brief  PIM CMD: broadcast a value to all elements - sanity check
bool
pimCmdBroadcast::sanityCheck() const
{
  pimResMgr* resMgr = m_device->getResMgr();
  if (!isValidObjId(resMgr, m_dest)) {
    return false;
  }
  return true;
}

//! @brief  PIM CMD: broadcast a value to all elements - compute region
bool
pimCmdBroadcast::computeRegion(unsigned index)
{
  pimObjInfo& objDest = m_device->getResMgr()->getObjInfo(m_dest);
  const pimRegion& destRegion = objDest.getRegions()[index];

  uint64_t elemIdxBegin = destRegion.getElemIdxBegin();
  unsigned numElementsInRegion = destRegion.getNumElemInRegion();

  for (unsigned j = 0; j < numElementsInRegion; ++j) {
    objDest.setElement(elemIdxBegin + j, m_signExtBits);
  }
  return true;
}

//! @brief  PIM CMD: broadcast a value to all elements - update stats
bool
pimCmdBroadcast::updateStats() const
{
  const pimObjInfo& objDest = m_device->getResMgr()->getObjInfo(m_dest);
  PimDataType dataType = objDest.getDataType();
  bool isVLayout = objDest.isVLayout();

  pimeval::perfEnergy mPerfEnergy = pimSim::get()->getPerfEnergyModel()->getPerfEnergyForBroadcast(m_cmdType, objDest);
  pimSim::get()->getStatsMgr()->recordCmd(getName(dataType, isVLayout), mPerfEnergy);
  return true;
}


//! @brief  PIM CMD: rotate right/left
bool
pimCmdRotate::execute()
{
  #if defined(DEBUG)
  std::printf("PIM-Info: %s (obj id %d)\n", getName().c_str(), m_src);
  #endif

  if (!sanityCheck()) {
    return false;
  }

  if (pimSim::get()->getDeviceType() != PIM_FUNCTIONAL) {
    pimObjInfo &objSrc = m_device->getResMgr()->getObjInfo(m_src);
    objSrc.syncFromSimulatedMem();
  }

  pimObjInfo& objSrc = m_device->getResMgr()->getObjInfo(m_src);
  unsigned numRegions = objSrc.getRegions().size();
  m_regionBoundary.resize(numRegions, 0);

  computeAllRegions(numRegions);

  // handle region boundaries
  if (m_cmdType == PimCmdEnum::ROTATE_ELEM_R || m_cmdType == PimCmdEnum::SHIFT_ELEM_R) {
    for (unsigned i = 0; i < numRegions; ++i) {
      const pimRegion &srcRegion = objSrc.getRegions()[i];
      uint64_t elemIdxBegin = srcRegion.getElemIdxBegin();
      uint64_t val = 0;
      if (i == 0 && m_cmdType == PimCmdEnum::ROTATE_ELEM_R) {
        val = m_regionBoundary[numRegions - 1];
      } else if (i > 0) {
        val = m_regionBoundary[i - 1];
      }
      objSrc.setElement(elemIdxBegin, val);
    }
  } else if (m_cmdType == PimCmdEnum::ROTATE_ELEM_L || m_cmdType == PimCmdEnum::SHIFT_ELEM_L) {
    for (unsigned i = 0; i < numRegions; ++i) {
      const pimRegion &srcRegion = objSrc.getRegions()[i];
      unsigned numElementsInRegion = srcRegion.getNumElemInRegion();
      uint64_t elemIdxBegin = srcRegion.getElemIdxBegin();
      uint64_t val = 0;
      if (i == numRegions - 1 && m_cmdType == PimCmdEnum::ROTATE_ELEM_L) {
        val = m_regionBoundary[0];
      } else if (i < numRegions - 1) {
        val = m_regionBoundary[i + 1];
      }
      objSrc.setElement(elemIdxBegin + numElementsInRegion - 1, val);
    }
  } else {
    assert(0);
  }

  if (pimSim::get()->getDeviceType() != PIM_FUNCTIONAL) {
    const pimObjInfo &objSrc = m_device->getResMgr()->getObjInfo(m_src);
    objSrc.syncToSimulatedMem();
  }

  updateStats();
  return true;
}

//! @brief  PIM CMD: rotate right/left - sanity check
bool
pimCmdRotate::sanityCheck() const
{
  pimResMgr* resMgr = m_device->getResMgr();
  if (!isValidObjId(resMgr, m_src)) {
    return false;
  }
  return true;
}

//! @brief  PIM CMD: rotate right/left - compute region
bool
pimCmdRotate::computeRegion(unsigned index)
{
  pimObjInfo& objSrc = m_device->getResMgr()->getObjInfo(m_src);

  const pimRegion& srcRegion = objSrc.getRegions()[index];

  // read out values
  uint64_t elemIdxBegin = srcRegion.getElemIdxBegin();
  unsigned numElementsInRegion = srcRegion.getNumElemInRegion();
  std::vector<uint64_t> regionVector(numElementsInRegion);
  for (unsigned j = 0; j < numElementsInRegion; ++j) {
    regionVector[j] = objSrc.getElementBits(elemIdxBegin + j);
  }

  // perform rotation
  if (m_cmdType == PimCmdEnum::ROTATE_ELEM_R || m_cmdType == PimCmdEnum::SHIFT_ELEM_R) {
    m_regionBoundary[index] = regionVector[numElementsInRegion - 1];
    uint64_t carry = 0;
    for (unsigned j = 0; j < numElementsInRegion; ++j) {
      uint64_t temp = regionVector[j];
      regionVector[j] = carry;
      carry = temp;
    }
  } else if (m_cmdType == PimCmdEnum::ROTATE_ELEM_L || m_cmdType == PimCmdEnum::SHIFT_ELEM_L) {
    m_regionBoundary[index] = regionVector[0];
    uint64_t carry = 0;
    for (int j = numElementsInRegion - 1; j >= 0; --j) {
      uint64_t temp = regionVector[j];
      regionVector[j] = carry;
      carry = temp;
    }
  } else {
    assert(0);
  }

  // write back values
  for (unsigned j = 0; j < numElementsInRegion; ++j) {
    objSrc.setElement(elemIdxBegin + j, regionVector[j]);
  }
  return true;
}

//! @brief  PIM CMD: rotate right/left - update stats
bool
pimCmdRotate::updateStats() const
{
  const pimObjInfo& objSrc = m_device->getResMgr()->getObjInfo(m_src);
  PimDataType dataType = objSrc.getDataType();
  bool isVLayout = objSrc.isVLayout();

  pimeval::perfEnergy mPerfEnergy = pimSim::get()->getPerfEnergyModel()->getPerfEnergyForRotate(m_cmdType, objSrc);
  pimSim::get()->getStatsMgr()->recordCmd(getName(dataType, isVLayout), mPerfEnergy);
  return true;
}


//! @brief  Pim CMD: BitSIMD-V: Read a row to SA
bool
pimCmdReadRowToSa::execute()
{
  #if defined(DEBUG)
  std::printf("PIM-Info: BitSIMD-V ReadRowToSa (obj id %d ofst %u)\n", m_objId, m_ofst);
  #endif

  pimResMgr* resMgr = m_device->getResMgr();
  const pimObjInfo& objSrc = resMgr->getObjInfo(m_objId);
  for (unsigned i = 0; i < objSrc.getRegions().size(); ++i) {
    const pimRegion& srcRegion = objSrc.getRegions()[i];
    if (m_ofst >= srcRegion.getNumAllocRows()) {
      std::printf("PIM-Error: Row offset %u out of range [0, %u)\n", m_ofst, srcRegion.getNumAllocRows());
      return false;
    }
    PimCoreId coreId = srcRegion.getCoreId();
    m_device->getCore(coreId).readRow(srcRegion.getRowIdx() + m_ofst);
  }

  // Update stats
  pimeval::perfEnergy prfEnrgy;
  pimSim::get()->getStatsMgr()->recordCmd(getName(), prfEnrgy);
  return true;
}

//! @brief  Pim CMD: BitSIMD-V: Write SA to a row
bool
pimCmdWriteSaToRow::execute()
{
  #if defined(DEBUG)
  std::printf("PIM-Info: BitSIMD-V WriteSaToRow (obj id %d ofst %u)\n", m_objId, m_ofst);
  #endif

  pimResMgr* resMgr = m_device->getResMgr();
  const pimObjInfo& objSrc = resMgr->getObjInfo(m_objId);
  for (unsigned i = 0; i < objSrc.getRegions().size(); ++i) {
    const pimRegion& srcRegion = objSrc.getRegions()[i];
    if (m_ofst >= srcRegion.getNumAllocRows()) {
      std::printf("PIM-Error: Row offset %u out of range [0, %u)\n", m_ofst, srcRegion.getNumAllocRows());
      return false;
    }
    PimCoreId coreId = srcRegion.getCoreId();
    m_device->getCore(coreId).writeRow(srcRegion.getRowIdx() + m_ofst);
  }

  // Update stats
  pimeval::perfEnergy prfEnrgy;
  pimSim::get()->getStatsMgr()->recordCmd(getName(), prfEnrgy);
  return true;
}

//! @brief  Pim CMD: BitSIMD-V: Row reg operations
bool
pimCmdRRegOp::execute()
{
  #if defined(DEBUG)
  std::printf("PIM-Info: BitSIMD-V %s (obj-id %d dest-reg %d src-reg %d %d %d val %d)\n",
              getName().c_str(), m_objId, m_dest, m_src1, m_src2, m_src3, m_val);
  #endif

  pimResMgr* resMgr = m_device->getResMgr();
  const pimObjInfo& refObj = resMgr->getObjInfo(m_objId);
  for (unsigned i = 0; i < refObj.getRegions().size(); ++i) {
    const pimRegion& refRegion = refObj.getRegions()[i];
    PimCoreId coreId = refRegion.getCoreId();
    for (unsigned j = 0; j < m_device->getNumCols(); j++) {
      switch (m_cmdType) {
      case PimCmdEnum::RREG_MOV:
      {
        m_device->getCore(coreId).getRowReg(m_dest)[j] = m_device->getCore(coreId).getRowReg(m_src1)[j];
        break;
      }
      case PimCmdEnum::RREG_SET:
      {
        m_device->getCore(coreId).getRowReg(m_dest)[j] = m_val;
        break;
      }
      case PimCmdEnum::RREG_NOT:
      {
        bool src = m_device->getCore(coreId).getRowReg(m_src1)[j];
        m_device->getCore(coreId).getRowReg(m_dest)[j] = !src;
        break;
      }
      case PimCmdEnum::RREG_AND:
      {
        bool src1 = m_device->getCore(coreId).getRowReg(m_src1)[j];
        bool src2 = m_device->getCore(coreId).getRowReg(m_src2)[j];
        m_device->getCore(coreId).getRowReg(m_dest)[j] = (src1 & src2);
        break;
      }
      case PimCmdEnum::RREG_OR:
      {
        bool src1 = m_device->getCore(coreId).getRowReg(m_src1)[j];
        bool src2 = m_device->getCore(coreId).getRowReg(m_src2)[j];
        m_device->getCore(coreId).getRowReg(m_dest)[j] = src1 | src2;
        break;
      }
      case PimCmdEnum::RREG_NAND:
      {
        bool src1 = m_device->getCore(coreId).getRowReg(m_src1)[j];
        bool src2 = m_device->getCore(coreId).getRowReg(m_src2)[j];
        m_device->getCore(coreId).getRowReg(m_dest)[j] = !(src1 & src2);
        break;
      }
      case PimCmdEnum::RREG_NOR:
      {
        bool src1 = m_device->getCore(coreId).getRowReg(m_src1)[j];
        bool src2 = m_device->getCore(coreId).getRowReg(m_src2)[j];
        m_device->getCore(coreId).getRowReg(m_dest)[j] = !(src1 | src2);
        break;
      }
      case PimCmdEnum::RREG_XOR:
      {
        bool src1 = m_device->getCore(coreId).getRowReg(m_src1)[j];
        bool src2 = m_device->getCore(coreId).getRowReg(m_src2)[j];
        m_device->getCore(coreId).getRowReg(m_dest)[j] = src1 ^ src2;
        break;
      }
      case PimCmdEnum::RREG_XNOR:
      {
        bool src1 = m_device->getCore(coreId).getRowReg(m_src1)[j];
        bool src2 = m_device->getCore(coreId).getRowReg(m_src2)[j];
        m_device->getCore(coreId).getRowReg(m_dest)[j] = !(src1 ^ src2);
        break;
      }
      case PimCmdEnum::RREG_MAJ:
      {
        bool src1 = m_device->getCore(coreId).getRowReg(m_src1)[j];
        bool src2 = m_device->getCore(coreId).getRowReg(m_src2)[j];
        bool src3 = m_device->getCore(coreId).getRowReg(m_src3)[j];
        m_device->getCore(coreId).getRowReg(m_dest)[j] =
            ((src1 & src2) || (src1 & src3) || (src2 & src3));
        break;
      }
      case PimCmdEnum::RREG_SEL:
      {
        bool cond = m_device->getCore(coreId).getRowReg(m_src1)[j];
        bool src2 = m_device->getCore(coreId).getRowReg(m_src2)[j];
        bool src3 = m_device->getCore(coreId).getRowReg(m_src3)[j];
        m_device->getCore(coreId).getRowReg(m_dest)[j] = (cond ? src2 : src3);
        break;
      }
      default:
        std::printf("PIM-Error: Unexpected cmd type %d\n", static_cast<int>(m_cmdType));
        assert(0);
      }
    }
  }

  // Update stats
  pimeval::perfEnergy prfEnrgy;
  pimSim::get()->getStatsMgr()->recordCmd(getName(), prfEnrgy);
  return true;
}


//! @brief  Pim CMD: BitSIMD-V: row reg rotate right/left by one step
bool
pimCmdRRegRotate::execute()
{
  #if defined(DEBUG)
  std::printf("PIM-Info: BitSIMD-V %s (obj-id %d src-reg %d)\n", getName().c_str(), m_objId, m_dest);
  #endif

  pimResMgr* resMgr = m_device->getResMgr();
  const pimObjInfo& objSrc = resMgr->getObjInfo(m_objId);
  if (m_cmdType == PimCmdEnum::RREG_ROTATE_R) {  // Right Rotate
    bool prevVal = 0;
    for (unsigned i = 0; i < objSrc.getRegions().size(); ++i) {
      const pimRegion &srcRegion = objSrc.getRegions()[i];
      PimCoreId coreId = srcRegion.getCoreId();
      for (unsigned j = 0; j < srcRegion.getNumAllocCols(); ++j) {
        unsigned colIdx = srcRegion.getColIdx() + j;
        bool tmp = m_device->getCore(coreId).getRowReg(m_dest)[colIdx];
        m_device->getCore(coreId).getRowReg(m_dest)[colIdx] = prevVal;
        prevVal = tmp;
      }
    }
    // write the last val to the first place
    const pimRegion &firstRegion = objSrc.getRegions().front();
    PimCoreId firstCoreId = firstRegion.getCoreId();
    unsigned firstColIdx = firstRegion.getColIdx();
    m_device->getCore(firstCoreId).getRowReg(m_dest)[firstColIdx] = prevVal;
  } else if (m_cmdType == PimCmdEnum::RREG_ROTATE_L) {  // Left Rotate
    bool prevVal = 0;
    for (unsigned i = objSrc.getRegions().size(); i > 0; --i) {
      const pimRegion &srcRegion = objSrc.getRegions()[i - 1];
      PimCoreId coreId = srcRegion.getCoreId();
      for (unsigned j = srcRegion.getNumAllocCols(); j > 0; --j) {
        unsigned colIdx = srcRegion.getColIdx() + j - 1;
        bool tmp = m_device->getCore(coreId).getRowReg(m_dest)[colIdx];
        m_device->getCore(coreId).getRowReg(m_dest)[colIdx] = prevVal;
        prevVal = tmp;
      }
    }
    // write the first val to the last place
    const pimRegion &lastRegion = objSrc.getRegions().back();
    PimCoreId lastCoreId = lastRegion.getCoreId();
    unsigned lastColIdx = lastRegion.getColIdx() + lastRegion.getNumAllocCols() - 1;
    m_device->getCore(lastCoreId).getRowReg(m_dest)[lastColIdx] = prevVal;
  }

  // Update stats
  pimeval::perfEnergy prfEnrgy;
  pimSim::get()->getStatsMgr()->recordCmd(getName(), prfEnrgy);
  return true;
}

//! @brief  Pim CMD: SIMDRAM: Analog based multi-row AP and AAP
bool
pimCmdAnalogAAP::execute()
{
  #if defined(DEBUG)
  printDebugInfo();
  #endif

  if (m_srcRows.empty()) {
    return false;
  }

  pimResMgr* resMgr = m_device->getResMgr();
  const pimObjInfo& objSrc = resMgr->getObjInfo(m_srcRows[0].first);

  // 1st activate: compute majority
  std::unordered_set<unsigned> visitedRows;
  for (unsigned i = 0; i < objSrc.getRegions().size(); ++i) {
    const pimRegion& srcRegion = objSrc.getRegions()[i];
    PimCoreId coreId = srcRegion.getCoreId();
    pimCore &core = m_device->getCore(coreId);

    std::vector<std::pair<unsigned, bool>> rowIdxs;
    for (const auto& objOfst : m_srcRows) {
      if (!isValidObjId(resMgr, objOfst.first)) {
        return false;
      }
      const pimObjInfo& obj = resMgr->getObjInfo(objOfst.first);
      if (!isAssociated(objSrc, obj)) {
        return false;
      }
      unsigned ofst = objOfst.second;
      unsigned idx = obj.getRegions()[i].getRowIdx() + ofst;
      bool isDCCN = obj.isDualContactRef();
      rowIdxs.emplace_back(idx, isDCCN);
      if (i == 0) { // sanity check
        if (visitedRows.find(idx) == visitedRows.end()) {
          visitedRows.insert(idx);
        } else {
          std::printf("PIM-Error: Cannot access same src row multiple times during AP/AAP\n");
          return false;
        }
      }
    }
    core.readMultiRows(rowIdxs);
  }

  // 2nd activate: write multiple rows
  if (!m_destRows.empty()) {
    for (unsigned i = 0; i < objSrc.getRegions().size(); ++i) {
      const pimRegion& srcRegion = objSrc.getRegions()[i];
      PimCoreId coreId = srcRegion.getCoreId();
      pimCore &core = m_device->getCore(coreId);

      std::vector<std::pair<unsigned, bool>> rowIdxs;
      for (const auto& objOfst : m_destRows) {
        if (!isValidObjId(resMgr, objOfst.first)) {
          return false;
        }
        const pimObjInfo& obj = resMgr->getObjInfo(objOfst.first);
        if (!isAssociated(objSrc, obj)) {
          return false;
        }
        unsigned ofst = objOfst.second;
        unsigned idx = obj.getRegions()[i].getRowIdx() + ofst;
        bool isDCCN = obj.isDualContactRef();
        rowIdxs.emplace_back(idx, isDCCN);
        if (i == 0) { // sanity check
          if (visitedRows.find(idx) == visitedRows.end()) {
            visitedRows.insert(idx);
          } else {
            std::printf("PIM-Error: Cannot access same src/dest row multiple times during AP/AAP\n");
            return false;
          }
        }
      }
      core.writeMultiRows(rowIdxs);
    }
  }

  // Update stats
  std::string cmdName = getName();
  cmdName += "@" + std::to_string(m_srcRows.size()) + "," + std::to_string(m_destRows.size());
  pimeval::perfEnergy prfEnrgy;
  pimSim::get()->getStatsMgr()->recordCmd(cmdName, prfEnrgy);
  return true;
}

//! @brief  Pim CMD: SIMDRAM: AP/AAP debug info
void
pimCmdAnalogAAP::printDebugInfo() const
{
  std::string msg;
  for (const auto &kv : m_srcRows) {
    msg += " " + std::to_string(kv.first) + "[" + std::to_string(kv.second) + "]";
  }
  if (!m_destRows.empty()) {
    msg += " ->";
  }
  for (const auto &kv : m_destRows) {
    msg += " " + std::to_string(kv.first) + "[" + std::to_string(kv.second) + "]";
  }
  std::printf("PIM-Info: %s (#src = %lu, #dest = %lu, rows =%s)\n",
              getName().c_str(), m_srcRows.size(), m_destRows.size(), msg.c_str());
}

// Explicit template instantiation
template class pimCmdRedSum<uint64_t>;
template class pimCmdRedSum<int64_t>;<|MERGE_RESOLUTION|>--- conflicted
+++ resolved
@@ -386,43 +386,26 @@
   uint64_t elemIdxBegin = srcRegion.getElemIdxBegin();
   unsigned numElementsInRegion = srcRegion.getNumElemInRegion();
   for (unsigned j = 0; j < numElementsInRegion; ++j) {
-<<<<<<< HEAD
     uint64_t elemIdx = elemIdxBegin + j;
-    if (dataType == PIM_INT8 || dataType == PIM_INT16 || dataType == PIM_INT32 || dataType == PIM_INT64 || dataType == PIM_UINT8 || dataType == PIM_UINT16 || dataType == PIM_UINT32 || dataType == PIM_UINT64) {
-=======
     if (dataType == PIM_INT8 || dataType == PIM_INT16 || dataType == PIM_INT32 || dataType == PIM_INT64 || dataType == PIM_UINT8 || dataType == PIM_UINT16 || dataType == PIM_UINT32 || dataType == PIM_UINT64 || dataType == PIM_FP32) {
-      auto locSrc = srcRegion.locateIthElemInRegion(j);
-      auto locDest = destRegion.locateIthElemInRegion(j);
-      uint64_t operandBits = getBits(core, isVLayout, locSrc.first, locSrc.second, bitsPerElementSrc);
->>>>>>> c4996ef9
       bool isSigned = (dataType == PIM_INT8 || dataType == PIM_INT16 || dataType == PIM_INT32 || dataType == PIM_INT64);
       if (isSigned) {
         int64_t signedOperand = objSrc.getElementBits(elemIdx);
         int64_t result = 0;
         if(!computeResult(signedOperand, m_cmdType, (int64_t)m_scalarValue, result, bitsPerElementSrc)) return false;
-<<<<<<< HEAD
         objDest.setElement(elemIdx, result);
-      } else {
+      } else if (dataType != PIM_FP32) { // signed int.
         uint64_t unsignedOperand = objSrc.getElementBits(elemIdx);
         uint64_t result = 0;
         if(!computeResult(unsignedOperand, m_cmdType, m_scalarValue, result, bitsPerElementSrc)) return false;
         objDest.setElement(elemIdx, result);
-      }
-    } else {
-=======
-        setBits(core, isVLayout, locDest.first, locDest.second, pimUtils::castTypeToBits(result), bitsPerElementDest);
-      } else if (dataType != PIM_FP32) { // signed int.
-        uint64_t unsignedOperand = operandBits;
-        uint64_t result = 0;
-        if(!computeResult(unsignedOperand, m_cmdType, m_scalarValue, result, bitsPerElementSrc)) return false;
-        setBits(core, isVLayout, locDest.first, locDest.second, result, bitsPerElementDest);
       } else if (dataType == PIM_FP32){
-        float floatOperand = pimUtils::castBitsToType<float>(operandBits);
+        uint64_t bits = objSrc.getElementBits(elemIdx);
+        float floatOperand = pimUtils::castBitsToType<float>(bits);
         float result = 0.0;
         if(!computeResultFP(floatOperand, m_cmdType, pimUtils::castBitsToType<float>(m_scalarValue), result, bitsPerElementSrc)) return false;
-        setBits(core, isVLayout, locDest.first, locDest.second, pimUtils::castTypeToBits(result), bitsPerElementDest);
+        objDest.setElement(elemIdx, result);
       } else {
->>>>>>> c4996ef9
       assert(0); // todo: data type
       }
     }
