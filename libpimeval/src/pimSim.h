// File: pimSim.h
// PIMeval Simulator - PIM Simulator Main Entry
// Copyright (c) 2024 University of Virginia
// This file is licensed under the MIT License.
// See the LICENSE file in the root of this repository for more details.

#ifndef LAVA_PIM_SIM_H
#define LAVA_PIM_SIM_H

#include "libpimeval.h"
#include "pimSimConfig.h"
#include "pimDevice.h"
#include "pimParamsDram.h"
#include "pimPerfEnergyBase.h"
#include "pimStats.h"
#include <vector>
#include <cstdarg>


//! @class  pimSim
//! @brief  PIM simulator singleton class
class pimSim
{
public:
  static pimSim* get();
  static void destroy();

  // Device creation and deletion
  bool createDevice(PimDeviceEnum deviceType, unsigned numRanks, unsigned numBankPerRank, unsigned numSubarrayPerBank, unsigned numRows, unsigned numCols, bool isLoadBalanced);
  bool createDeviceFromConfig(PimDeviceEnum deviceType, const char* configFileName);
  bool getDeviceProperties(PimDeviceProperties* deviceProperties);
  bool deleteDevice();
  bool isValidDevice(bool showMsg = true) const;

  // From pimSimConfig
  const pimSimConfig& getConfig() const { return m_config; }
  bool isAnalysisMode() const { return m_config.getAnalysisMode(); }
  unsigned getNumThreads() const { return m_config.getNumThreads(); }
  PimDeviceEnum getDeviceType() const { return m_config.getDeviceType(); }
  PimDeviceEnum getSimTarget() const { return m_config.getSimTarget(); }
  unsigned getNumRanks() const { return m_config.getNumRanks(); }
  unsigned getNumBankPerRank() const { return m_config.getNumBankPerRank(); }
  unsigned getNumSubarrayPerBank() const { return m_config.getNumSubarrayPerBank(); }
  unsigned getNumRowPerSubarray() const { return m_config.getNumRowPerSubarray(); }
  unsigned getNumColPerSubarray() const { return m_config.getNumColPerSubarray(); }

  unsigned getNumCores() const;
  unsigned getNumRows() const;
  unsigned getNumCols() const;

  void startKernelTimer() const;
  void endKernelTimer() const;
  void showStats() const;
  void resetStats() const;
  pimStatsMgr* getStatsMgr() { return m_statsMgr.get(); }
  const pimParamsDram& getParamsDram() const { assert(m_paramsDram); return *m_paramsDram; }
  pimPerfEnergyBase* getPerfEnergyModel();

  pimUtils::threadPool* getThreadPool() { return m_threadPool.get(); }

  // Resource allocation and deletion
  PimObjId pimAlloc(PimAllocEnum allocType, uint64_t numElements, PimDataType dataType);
  PimObjId pimAllocAssociated(PimObjId assocId, PimDataType dataType);
  bool pimFree(PimObjId obj);
  PimObjId pimCreateRangedRef(PimObjId refId, uint64_t idxBegin, uint64_t idxEnd);
  PimObjId pimCreateDualContactRef(PimObjId refId);

  // Data transfer
  bool pimCopyMainToDevice(void* src, PimObjId dest, uint64_t idxBegin = 0, uint64_t idxEnd = 0);
  bool pimCopyDeviceToMain(PimObjId src, void* dest, uint64_t idxBegin = 0, uint64_t idxEnd = 0);
  bool pimCopyMainToDeviceWithType(PimCopyEnum copyType, void* src, PimObjId dest, uint64_t idxBegin = 0, uint64_t idxEnd = 0);
  bool pimCopyDeviceToMainWithType(PimCopyEnum copyType, PimObjId src, void* dest, uint64_t idxBegin = 0, uint64_t idxEnd = 0);
  bool pimCopyDeviceToDevice(PimObjId src, PimObjId dest, uint64_t idxBegin = 0, uint64_t idxEnd = 0);
  bool pimCopyObjectToObject(PimObjId src, PimObjId dest);
  bool pimConvertType(PimObjId src, PimObjId dest);

  // Computation
  bool pimAdd(PimObjId src1, PimObjId src2, PimObjId dest);
  bool pimSub(PimObjId src1, PimObjId src2, PimObjId dest);
  bool pimDiv(PimObjId src1, PimObjId src2, PimObjId dest);
  bool pimAbs(PimObjId src, PimObjId dest);
  bool pimMul(PimObjId src1, PimObjId src2, PimObjId dest);
  bool pimNot(PimObjId src, PimObjId dest);
  bool pimOr(PimObjId src1, PimObjId src2, PimObjId dest);
  bool pimAnd(PimObjId src1, PimObjId src2, PimObjId dest);
  bool pimXor(PimObjId src1, PimObjId src2, PimObjId dest);
  bool pimXnor(PimObjId src1, PimObjId src2, PimObjId dest);
  bool pimGT(PimObjId src1, PimObjId src2, PimObjId dest);
  bool pimLT(PimObjId src1, PimObjId src2, PimObjId dest);
  bool pimEQ(PimObjId src1, PimObjId src2, PimObjId dest);
  bool pimNE(PimObjId src1, PimObjId src2, PimObjId dest);
  bool pimMin(PimObjId src1, PimObjId src2, PimObjId dest);
  bool pimMax(PimObjId src1, PimObjId src2, PimObjId dest);
  bool pimAdd(PimObjId src, PimObjId dest, uint64_t scalarValue);
  bool pimSub(PimObjId src, PimObjId dest, uint64_t scalarValue);
  bool pimMul(PimObjId src, PimObjId dest, uint64_t scalarValue);
  bool pimDiv(PimObjId src, PimObjId dest, uint64_t scalarValue);
  bool pimAnd(PimObjId src, PimObjId dest, uint64_t scalarValue);
  bool pimOr(PimObjId src, PimObjId dest, uint64_t scalarValue);
  bool pimXor(PimObjId src, PimObjId dest, uint64_t scalarValue);
  bool pimXnor(PimObjId src, PimObjId dest, uint64_t scalarValue);
  bool pimGT(PimObjId src, PimObjId dest, uint64_t scalarValue);
  bool pimLT(PimObjId src, PimObjId dest, uint64_t scalarValue);
  bool pimEQ(PimObjId src, PimObjId dest, uint64_t scalarValue);
  bool pimNE(PimObjId src, PimObjId dest, uint64_t scalarValue);
  bool pimMin(PimObjId src, PimObjId dest, uint64_t scalarValue);
  bool pimMax(PimObjId src, PimObjId dest, uint64_t scalarValue);
  bool pimScaledAdd(PimObjId src1, PimObjId src2, PimObjId dest, uint64_t scalarValue);
  bool pimPopCount(PimObjId src, PimObjId dest);
  bool pimRedSum(PimObjId src, void* sum, uint64_t idxBegin = 0, uint64_t idxEnd = 0);
  bool pimRedMin(PimObjId src, void* min, uint64_t idxBegin = 0, uint64_t idxEnd = 0);
  bool pimRedMax(PimObjId src, void* max, uint64_t idxBegin = 0, uint64_t idxEnd = 0);
  template <typename T> bool pimBroadcast(PimObjId dest, T value);
  bool pimRotateElementsRight(PimObjId src);
  bool pimRotateElementsLeft(PimObjId src);
  bool pimShiftElementsRight(PimObjId src);
  bool pimShiftElementsLeft(PimObjId src);
  bool pimShiftBitsRight(PimObjId src, PimObjId dest, unsigned shiftAmount);
  bool pimShiftBitsLeft(PimObjId src, PimObjId dest, unsigned shiftAmount);

  // BitSIMD-V micro ops
  bool pimOpReadRowToSa(PimObjId src, unsigned ofst);
  bool pimOpWriteSaToRow(PimObjId src, unsigned ofst);
  bool pimOpTRA(PimObjId src1, unsigned ofst1, PimObjId src2, unsigned ofst2, PimObjId src3, unsigned ofst3);
  bool pimOpMove(PimObjId objId, PimRowReg src, PimRowReg dest);
  bool pimOpSet(PimObjId objId, PimRowReg dest, bool val);
  bool pimOpNot(PimObjId objId, PimRowReg src, PimRowReg dest);
  bool pimOpAnd(PimObjId objId, PimRowReg src1, PimRowReg src2, PimRowReg dest);
  bool pimOpOr(PimObjId objId, PimRowReg src1, PimRowReg src2, PimRowReg dest);
  bool pimOpNand(PimObjId objId, PimRowReg src1, PimRowReg src2, PimRowReg dest);
  bool pimOpNor(PimObjId objId, PimRowReg src1, PimRowReg src2, PimRowReg dest);
  bool pimOpXor(PimObjId objId, PimRowReg src1, PimRowReg src2, PimRowReg dest);
  bool pimOpXnor(PimObjId objId, PimRowReg src1, PimRowReg src2, PimRowReg dest);
  bool pimOpMaj(PimObjId objId, PimRowReg src1, PimRowReg src2, PimRowReg src3, PimRowReg dest);
  bool pimOpSel(PimObjId objId, PimRowReg cond, PimRowReg src1, PimRowReg src2, PimRowReg dest);
  bool pimOpRotateRH(PimObjId objId, PimRowReg src);
  bool pimOpRotateLH(PimObjId objId, PimRowReg src);

  // SIMDRAM micro ops
  bool pimOpAP(int numSrc, va_list args);
  bool pimOpAAP(int numSrc, int numDest, va_list args);

private:
  pimSim();
  ~pimSim();
  pimSim(const pimSim&) = delete;
  pimSim operator=(const pimSim&) = delete;
<<<<<<< HEAD
  bool createDeviceCommon();
  void uninit();
=======
  bool init(const std::string& simConfigFilePath = "");
  void uninit();
  bool parseConfigFromFile(const std::string& simConfigFilePath);
>>>>>>> 6b60176a

  static pimSim* s_instance;
  pimSimConfig m_config;

  // support one device for now
  std::unique_ptr<pimDevice> m_device;
  std::unique_ptr<pimParamsDram> m_paramsDram;
  std::unique_ptr<pimStatsMgr> m_statsMgr;
  std::unique_ptr<pimUtils::threadPool> m_threadPool;

};

#endif
<|MERGE_RESOLUTION|>--- conflicted
+++ resolved
@@ -145,14 +145,8 @@
   ~pimSim();
   pimSim(const pimSim&) = delete;
   pimSim operator=(const pimSim&) = delete;
-<<<<<<< HEAD
   bool createDeviceCommon();
   void uninit();
-=======
-  bool init(const std::string& simConfigFilePath = "");
-  void uninit();
-  bool parseConfigFromFile(const std::string& simConfigFilePath);
->>>>>>> 6b60176a
 
   static pimSim* s_instance;
   pimSimConfig m_config;
